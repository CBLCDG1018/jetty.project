--- conflicted
+++ resolved
@@ -28,41 +28,6 @@
  + 1569 Allow setting of maxBinaryMessageSize to 0 in WebSocketPolicy
  + 1579 NPE in Quoted Quality CSV
 
-<<<<<<< HEAD
-=======
-jetty-9.4.5.v20170502 - 02 May 2017
- + 304 Review dead code - StringUtil.sidBytesToString
- + 1235 DNS lookup in newSSLEngine(InetSocketAddress address)
- + 1348 Add a BOM artifact
- + 1390 HashLoginService and "this.web-inf.url" property are incompatible
- + 1404 Jetty 9.4.2 does not support constructors with varargs in XML config
-   files
- + 1448 StackOverflowError when using URLStreamHandlerFactory in
-   WebAppClassloader
- + 1475 SIOOBE in ContextHandler startup
- + 1481 Add convenient method to add user to Realm
- + 1486 redirect to welcome file broken for sub directory
- + 1487 add decoded paths
- + 1492 Unable to override logback.version
- + 1493 Response.sendError should preserve cookies
- + 1494 Module resolution ignores alternate providers where a .mod file of the
-   same name exists
- + 1500 HttpServletResponse.sendError() should commit and close
- + 1502 WebSocket endpoints cannot be mapped when the session id is url encoded
- + 1504 Improve defaults for HTTP/2 flow control
- + 1505 jetty.base.uri and jetty.home.uri
- + 1506 Make HttpChannels recycling configurable for HTTP/2
- + 1507 Negative delay Timer.schedule exception due to mismatched local and
-   _logTimeZone values
- + 1508 Update to gcloud datastore 1.0.0
- + 1510 Look for SessionHandlers instead of ContextHandlers in
-   DefaultSessionIdManager
- + 1513 RolloverFileOutputStream can't handle multiple instances
- + 1517 Review JMX's ConnectorServer
- + 1521 Prevent copy of jetty jars to lib/gcloud
- + 1523 Update ALPN support for Java 8u131
-
->>>>>>> 650bc4bf
 jetty-9.4.4.v20170414 - 14 April 2017
  + 612 Support HTTP Trailer
  + 877 Programmatic servlet mappings cannot override mappings from
