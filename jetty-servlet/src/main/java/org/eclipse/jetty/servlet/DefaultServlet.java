//
//  ========================================================================
//  Copyright (c) 1995-2016 Mort Bay Consulting Pty. Ltd.
//  ------------------------------------------------------------------------
//  All rights reserved. This program and the accompanying materials
//  are made available under the terms of the Eclipse Public License v1.0
//  and Apache License v2.0 which accompanies this distribution.
//
//      The Eclipse Public License is available at
//      http://www.eclipse.org/legal/epl-v10.html
//
//      The Apache License v2.0 is available at
//      http://www.opensource.org/licenses/apache2.0.php
//
//  You may elect to redistribute this code under either of these licenses.
//  ========================================================================
//

package org.eclipse.jetty.servlet;

import java.io.IOException;
import java.net.URL;
import java.util.ArrayList;
import java.util.List;
import java.util.StringTokenizer;

import javax.servlet.ServletContext;
import javax.servlet.ServletException;
import javax.servlet.UnavailableException;
import javax.servlet.http.HttpServlet;
import javax.servlet.http.HttpServletRequest;
import javax.servlet.http.HttpServletResponse;

<<<<<<< HEAD
=======
import org.eclipse.jetty.http.DateParser;
>>>>>>> c7688287
import org.eclipse.jetty.http.HttpContent;
import org.eclipse.jetty.http.HttpHeader;
import org.eclipse.jetty.http.MimeTypes;
import org.eclipse.jetty.http.PreEncodedHttpField;
<<<<<<< HEAD
import org.eclipse.jetty.http.pathmap.MappedResource;
=======
import org.eclipse.jetty.http.QuotedCSV;
import org.eclipse.jetty.io.WriterOutputStream;
import org.eclipse.jetty.server.HttpOutput;
import org.eclipse.jetty.server.InclusiveByteRange;
import org.eclipse.jetty.server.Request;
>>>>>>> c7688287
import org.eclipse.jetty.server.ResourceCache;
import org.eclipse.jetty.server.ResourceContentFactory;
import org.eclipse.jetty.server.ResourceService;
import org.eclipse.jetty.server.handler.ContextHandler;
<<<<<<< HEAD
=======
import org.eclipse.jetty.util.BufferUtil;
import org.eclipse.jetty.util.Callback;
import org.eclipse.jetty.util.IO;
import org.eclipse.jetty.util.MultiPartOutputStream;
>>>>>>> c7688287
import org.eclipse.jetty.util.URIUtil;
import org.eclipse.jetty.util.log.Log;
import org.eclipse.jetty.util.log.Logger;
import org.eclipse.jetty.util.resource.Resource;
import org.eclipse.jetty.util.resource.ResourceFactory;


/** 
 * The default servlet.
 * <p>
 * This servlet, normally mapped to /, provides the handling for static
 * content, OPTION and TRACE methods for the context.
 * The following initParameters are supported, these can be set either
 * on the servlet itself or as ServletContext initParameters with a prefix
 * of org.eclipse.jetty.servlet.Default. :
 * <pre>
 *  acceptRanges      If true, range requests and responses are
 *                    supported
 *
 *  dirAllowed        If true, directory listings are returned if no
 *                    welcome file is found. Else 403 Forbidden.
 *
 *  welcomeServlets   If true, attempt to dispatch to welcome files
 *                    that are servlets, but only after no matching static
 *                    resources could be found. If false, then a welcome
 *                    file must exist on disk. If "exact", then exact
 *                    servlet matches are supported without an existing file.
 *                    Default is true.
 *
 *                    This must be false if you want directory listings,
 *                    but have index.jsp in your welcome file list.
 *
 *  redirectWelcome   If true, welcome files are redirected rather than
 *                    forwarded to.
 *
 *  gzip              If set to true, then static content will be served as
 *                    gzip content encoded if a matching resource is
 *                    found ending with ".gz"
 *
 *  resourceBase      Set to replace the context resource base
 *
 *  resourceCache     If set, this is a context attribute name, which the servlet
 *                    will use to look for a shared ResourceCache instance.
 *
 *  relativeResourceBase
 *                    Set with a pathname relative to the base of the
 *                    servlet context root. Useful for only serving static content out
 *                    of only specific subdirectories.
 *
 *  pathInfoOnly      If true, only the path info will be applied to the resourceBase
 *
 *  stylesheet	      Set with the location of an optional stylesheet that will be used
 *                    to decorate the directory listing html.
 *
 *  etags             If True, weak etags will be generated and handled.
 *
 *  maxCacheSize      The maximum total size of the cache or 0 for no cache.
 *  maxCachedFileSize The maximum size of a file to cache
 *  maxCachedFiles    The maximum number of files to cache
 *
 *  useFileMappedBuffer
 *                    If set to true, it will use mapped file buffer to serve static content
 *                    when using NIO connector. Setting this value to false means that
 *                    a direct buffer will be used instead of a mapped file buffer.
 *                    This is set to false by default by this class, but may be overridden
 *                    by eg webdefault.xml 
 *
 *  cacheControl      If set, all static content will have this value set as the cache-control
 *                    header.
 *                    
 * otherGzipFileExtensions
 *                    Other file extensions that signify that a file is gzip compressed. Eg ".svgz"
 *
 *
 * </pre>
 *
 */
public class DefaultServlet extends HttpServlet implements ResourceFactory
{
    private static final Logger LOG = Log.getLogger(DefaultServlet.class);

    private static final long serialVersionUID = 4930458713846881193L;    

    private final ResourceService _resourceService;
    private ServletContext _servletContext;
    private ContextHandler _contextHandler;

    private boolean _welcomeServlets=false;
    private boolean _welcomeExactServlets=false;

    private Resource _resourceBase;
    private ResourceCache _cache;

    private MimeTypes _mimeTypes;
    private String[] _welcomes;
    private Resource _stylesheet;
    private boolean _useFileMappedBuffer=false;
    private String _relativeResourceBase;
    private ServletHandler _servletHandler;
    private ServletHolder _defaultHolder;

    public DefaultServlet()
    {
        _resourceService = new ResourceService()
        {
            @Override
            protected String getWelcomeFile(String pathInContext)
            {
                if (_welcomes==null)
                    return null;

                String welcome_servlet=null;
                for (int i=0;i<_welcomes.length;i++)
                {
                    String welcome_in_context=URIUtil.addPaths(pathInContext,_welcomes[i]);
                    Resource welcome=getResource(welcome_in_context);
                    if (welcome!=null && welcome.exists())
                        return _welcomes[i];

                    if ((_welcomeServlets || _welcomeExactServlets) && welcome_servlet==null)
                    {
                        MappedResource<ServletHolder> entry=_servletHandler.getHolderEntry(welcome_in_context);
                        if (entry!=null && entry.getResource()!=_defaultHolder &&
                                (_welcomeServlets || (_welcomeExactServlets && entry.getPathSpec().getDeclaration().equals(welcome_in_context))))
                            welcome_servlet=welcome_in_context;

                    }
                }
                return welcome_servlet;
            }
            
            @Override
            protected void notFound(HttpServletRequest request, HttpServletResponse response) throws IOException
            {
                response.sendError(HttpServletResponse.SC_NOT_FOUND);
            }
        };
    }
    
    /* ------------------------------------------------------------ */
    @Override
    public void init()
    throws UnavailableException
    {
        _servletContext=getServletContext();
        _contextHandler = initContextHandler(_servletContext);

        _mimeTypes = _contextHandler.getMimeTypes();

        _welcomes = _contextHandler.getWelcomeFiles();
        if (_welcomes==null)
            _welcomes=new String[] {"index.html","index.jsp"};

        _resourceService.setAcceptRanges(getInitBoolean("acceptRanges",_resourceService.isAcceptRanges()));
        _resourceService.setDirAllowed(getInitBoolean("dirAllowed",_resourceService.isDirAllowed()));
        _resourceService.setRedirectWelcome(getInitBoolean("redirectWelcome",_resourceService.isRedirectWelcome()));
        _resourceService.setGzip(getInitBoolean("gzip",_resourceService.isGzip()));
        _resourceService.setPathInfoOnly(getInitBoolean("pathInfoOnly",_resourceService.isPathInfoOnly()));
        _resourceService.setEtags(getInitBoolean("etags",_resourceService.isEtags()));
        
        if ("exact".equals(getInitParameter("welcomeServlets")))
        {
            _welcomeExactServlets=true;
            _welcomeServlets=false;
        }
        else
            _welcomeServlets=getInitBoolean("welcomeServlets", _welcomeServlets);

        _useFileMappedBuffer=getInitBoolean("useFileMappedBuffer",_useFileMappedBuffer);

        _relativeResourceBase = getInitParameter("relativeResourceBase");

        String rb=getInitParameter("resourceBase");
        if (rb!=null)
        {
            if (_relativeResourceBase!=null)
                throw new  UnavailableException("resourceBase & relativeResourceBase");
            try{_resourceBase=_contextHandler.newResource(rb);}
            catch (Exception e)
            {
                LOG.warn(Log.EXCEPTION,e);
                throw new UnavailableException(e.toString());
            }
        }

        String css=getInitParameter("stylesheet");
        try
        {
            if(css!=null)
            {
                _stylesheet = Resource.newResource(css);
                if(!_stylesheet.exists())
                {
                    LOG.warn("!" + css);
                    _stylesheet = null;
                }
            }
            if(_stylesheet == null)
            {
                _stylesheet = Resource.newResource(this.getClass().getResource("/jetty-dir.css"));
            }
        }
        catch(Exception e)
        {
            LOG.warn(e.toString());
            LOG.debug(e);
        }

        String cc=getInitParameter("cacheControl");
        if (cc!=null)
            _resourceService.setCacheControl(new PreEncodedHttpField(HttpHeader.CACHE_CONTROL,cc));
        
        
        String resourceCache = getInitParameter("resourceCache");
        int max_cache_size=getInitInt("maxCacheSize", -2);
        int max_cached_file_size=getInitInt("maxCachedFileSize", -2);
        int max_cached_files=getInitInt("maxCachedFiles", -2);
        if (resourceCache!=null)
        {
            if (max_cache_size!=-1 || max_cached_file_size!= -2 || max_cached_files!=-2)
                LOG.debug("ignoring resource cache configuration, using resourceCache attribute");
            if (_relativeResourceBase!=null || _resourceBase!=null)
                throw new UnavailableException("resourceCache specified with resource bases");
            _cache=(ResourceCache)_servletContext.getAttribute(resourceCache);
        }

        try
        {
            if (_cache==null && (max_cached_files!=-2 || max_cache_size!=-2 || max_cached_file_size!=-2))
            {
                _cache = new ResourceCache(null,this,_mimeTypes,_useFileMappedBuffer,_resourceService.isEtags(),_resourceService.isGzip());
                if (max_cache_size>=0)
                    _cache.setMaxCacheSize(max_cache_size);
                if (max_cached_file_size>=-1)
                    _cache.setMaxCachedFileSize(max_cached_file_size);
                if (max_cached_files>=-1)
                    _cache.setMaxCachedFiles(max_cached_files);
                _servletContext.setAttribute(resourceCache==null?"resourceCache":resourceCache,_cache);
            }
        }
        catch (Exception e)
        {
            LOG.warn(Log.EXCEPTION,e);
            throw new UnavailableException(e.toString());
        }

        HttpContent.Factory contentFactory=_cache;
        if (contentFactory==null)
        {
            contentFactory=new ResourceContentFactory(this,_mimeTypes,_resourceService.isGzip());
            if (resourceCache!=null)
                _servletContext.setAttribute(resourceCache,contentFactory);
        }
        _resourceService.setContentFactory(contentFactory);
        
        List<String> gzip_equivalent_file_extensions = new ArrayList<String>();
        String otherGzipExtensions = getInitParameter("otherGzipFileExtensions");
        if (otherGzipExtensions != null)
        {
            //comma separated list
            StringTokenizer tok = new StringTokenizer(otherGzipExtensions,",",false);
            while (tok.hasMoreTokens())
            {
                String s = tok.nextToken().trim();
                gzip_equivalent_file_extensions.add((s.charAt(0)=='.'?s:"."+s));
            }
        }
        else
        {
            //.svgz files are gzipped svg files and must be served with Content-Encoding:gzip
            gzip_equivalent_file_extensions.add(".svgz");   
        }
        _resourceService.setGzipEquivalentFileExtensions(gzip_equivalent_file_extensions);

        
        _servletHandler= _contextHandler.getChildHandlerByClass(ServletHandler.class);
        for (ServletHolder h :_servletHandler.getServlets())
            if (h.getServletInstance()==this)
                _defaultHolder=h;

        if (LOG.isDebugEnabled())
            LOG.debug("resource base = "+_resourceBase);
    }

    /**
     * Compute the field _contextHandler.<br>
     * In the case where the DefaultServlet is deployed on the HttpService it is likely that
     * this method needs to be overwritten to unwrap the ServletContext facade until we reach
     * the original jetty's ContextHandler.
     * @param servletContext The servletContext of this servlet.
     * @return the jetty's ContextHandler for this servletContext.
     */
    protected ContextHandler initContextHandler(ServletContext servletContext)
    {
        ContextHandler.Context scontext=ContextHandler.getCurrentContext();
        if (scontext==null)
        {
            if (servletContext instanceof ContextHandler.Context)
                return ((ContextHandler.Context)servletContext).getContextHandler();
            else
                throw new IllegalArgumentException("The servletContext " + servletContext + " " +
                    servletContext.getClass().getName() + " is not " + ContextHandler.Context.class.getName());
        }
        else
            return ContextHandler.getCurrentContext().getContextHandler();
    }

    /* ------------------------------------------------------------ */
    @Override
    public String getInitParameter(String name)
    {
        String value=getServletContext().getInitParameter("org.eclipse.jetty.servlet.Default."+name);
        if (value==null)
            value=super.getInitParameter(name);
        return value;
    }

    /* ------------------------------------------------------------ */
    private boolean getInitBoolean(String name, boolean dft)
    {
        String value=getInitParameter(name);
        if (value==null || value.length()==0)
            return dft;
        return (value.startsWith("t")||
                value.startsWith("T")||
                value.startsWith("y")||
                value.startsWith("Y")||
                value.startsWith("1"));
    }

    /* ------------------------------------------------------------ */
    private int getInitInt(String name, int dft)
    {
        String value=getInitParameter(name);
        if (value==null)
            value=getInitParameter(name);
        if (value!=null && value.length()>0)
            return Integer.parseInt(value);
        return dft;
    }

    /* ------------------------------------------------------------ */
    /** get Resource to serve.
     * Map a path to a resource. The default implementation calls
     * HttpContext.getResource but derived servlets may provide
     * their own mapping.
     * @param pathInContext The path to find a resource for.
     * @return The resource to serve.
     */
    @Override
    public Resource getResource(String pathInContext)
    {
        Resource r=null;
        if (_relativeResourceBase!=null)
            pathInContext=URIUtil.addPaths(_relativeResourceBase,pathInContext);

        try
        {
            if (_resourceBase!=null)
            {
                r = _resourceBase.addPath(pathInContext);
                if (!_contextHandler.checkAlias(pathInContext,r))
                    r=null;
            }
            else if (_servletContext instanceof ContextHandler.Context)
            {
                r = _contextHandler.getResource(pathInContext);
            }
            else
            {
                URL u = _servletContext.getResource(pathInContext);
                r = _contextHandler.newResource(u);
            }

            if (LOG.isDebugEnabled())
                LOG.debug("Resource "+pathInContext+"="+r);
        }
        catch (IOException e)
        {
            LOG.ignore(e);
        }

        if((r==null || !r.exists()) && pathInContext.endsWith("/jetty-dir.css"))
            r=_stylesheet;

        return r;
    }

    /* ------------------------------------------------------------ */
    @Override
    protected void doGet(HttpServletRequest request, HttpServletResponse response)
    throws ServletException, IOException
    {
        _resourceService.doGet(request,response);
    }

    /* ------------------------------------------------------------ */
    @Override
    protected void doPost(HttpServletRequest request, HttpServletResponse response)
    throws ServletException, IOException
    {
        doGet(request,response);
    }

    /* ------------------------------------------------------------ */
    /* (non-Javadoc)
     * @see javax.servlet.http.HttpServlet#doTrace(javax.servlet.http.HttpServletRequest, javax.servlet.http.HttpServletResponse)
     */
    @Override
    protected void doTrace(HttpServletRequest req, HttpServletResponse resp) throws ServletException, IOException
    {
        resp.sendError(HttpServletResponse.SC_METHOD_NOT_ALLOWED);
    }

    /* ------------------------------------------------------------ */
    @Override
    protected void doOptions(HttpServletRequest req, HttpServletResponse resp)
    throws ServletException, IOException
    {
        resp.setHeader("Allow", "GET,HEAD,POST,OPTIONS");
    }

<<<<<<< HEAD
=======
    /* ------------------------------------------------------------ */
    /**
     * Finds a matching welcome file for the supplied {@link Resource}. This will be the first entry in the list of
     * configured {@link #_welcomes welcome files} that existing within the directory referenced by the <code>Resource</code>.
     * If the resource is not a directory, or no matching file is found, then it may look for a valid servlet mapping.
     * If there is none, then <code>null</code> is returned.
     * The list of welcome files is read from the {@link ContextHandler} for this servlet, or
     * <code>"index.jsp" , "index.html"</code> if that is <code>null</code>.
     * @param resource
     * @return The path of the matching welcome file in context or null.
     * @throws IOException
     * @throws MalformedURLException
     */
    private String getWelcomeFile(String pathInContext) throws MalformedURLException, IOException
    {
        if (_welcomes==null)
            return null;

        String welcome_servlet=null;
        for (int i=0;i<_welcomes.length;i++)
        {
            String welcome_in_context=URIUtil.addPaths(pathInContext,_welcomes[i]);
            Resource welcome=getResource(welcome_in_context);
            if (welcome!=null && welcome.exists())
                return _welcomes[i];

            if ((_welcomeServlets || _welcomeExactServlets) && welcome_servlet==null)
            {
                MappedEntry<?> entry=_servletHandler.getHolderEntry(welcome_in_context);
                if (entry!=null && entry.getValue()!=_defaultHolder &&
                        (_welcomeServlets || (_welcomeExactServlets && entry.getKey().equals(welcome_in_context))))
                    welcome_servlet=welcome_in_context;

            }
        }
        return welcome_servlet;
    }

    /* ------------------------------------------------------------ */
    /* Check modification date headers.
     */
    protected boolean passConditionalHeaders(HttpServletRequest request,HttpServletResponse response, HttpContent content)
    throws IOException
    {
        try
        {
            String ifm=null;
            String ifnm=null;
            String ifms=null;
            long ifums=-1;
            
            if (request instanceof Request)
            {
                // Find multiple fields by iteration as an optimization 
                HttpFields fields = ((Request)request).getHttpFields();
                for (int i=fields.size();i-->0;)
                {
                    HttpField field=fields.getField(i);
                    if (field.getHeader() != null)
                    {
                        switch (field.getHeader())
                        {
                            case IF_MATCH:
                                ifm=field.getValue();
                                break;
                            case IF_NONE_MATCH:
                                ifnm=field.getValue();
                                break;
                            case IF_MODIFIED_SINCE:
                                ifms=field.getValue();
                                break;
                            case IF_UNMODIFIED_SINCE:
                                ifums=DateParser.parseDate(field.getValue());
                                break;
                            default:
                        }
                    }
                }
            }
            else
            {
                ifm=request.getHeader(HttpHeader.IF_MATCH.asString());
                ifnm=request.getHeader(HttpHeader.IF_NONE_MATCH.asString());
                ifms=request.getHeader(HttpHeader.IF_MODIFIED_SINCE.asString());
                ifums=request.getDateHeader(HttpHeader.IF_UNMODIFIED_SINCE.asString());
            }
            
            if (!HttpMethod.HEAD.is(request.getMethod()))
            {
                if (_etags)
                {
                    String etag=content.getETagValue();
                    if (ifm!=null)
                    {
                        boolean match=false;
                        if (etag!=null)
                        {
                            QuotedCSV quoted = new QuotedCSV(true,ifm);
                            for (String tag : quoted)
                            {
                                if (etag.equals(tag) || tag.endsWith(ETAG_GZIP_QUOTE) && etag.equals(removeGzipFromETag(tag)))
                                {
                                    match=true;
                                    break;
                                }
                            }
                        }

                        if (!match)
                        {
                            response.setStatus(HttpServletResponse.SC_PRECONDITION_FAILED);
                            return false;
                        }
                    }
                    
                    if (ifnm!=null && etag!=null)
                    {
                        // Handle special case of exact match OR gzip exact match
                        if (etag.equals(ifnm) || ifnm.endsWith(ETAG_GZIP_QUOTE) && ifnm.indexOf(',')<0 && etag.equals(removeGzipFromETag(etag)))
                        {
                            response.setStatus(HttpServletResponse.SC_NOT_MODIFIED);
                            response.setHeader(HttpHeader.ETAG.asString(),ifnm);
                            return false;
                        }
                        
                        // Handle list of tags
                        QuotedCSV quoted = new QuotedCSV(true,ifnm);
                        for (String tag : quoted)
                        {
                            if (etag.equals(tag) || tag.endsWith(ETAG_GZIP_QUOTE) && etag.equals(removeGzipFromETag(tag))) 
                            {
                                response.setStatus(HttpServletResponse.SC_NOT_MODIFIED);
                                response.setHeader(HttpHeader.ETAG.asString(),tag);
                                return false;
                            }
                        }
                        
                        // If etag requires content to be served, then do not check if-modified-since
                        return true;
                    }
                }
                
                // Handle if modified since
                if (ifms!=null)
                {
                    //Get jetty's Response impl
                    String mdlm=content.getLastModifiedValue();
                    if (mdlm!=null && ifms.equals(mdlm))
                    {
                        response.setStatus(HttpServletResponse.SC_NOT_MODIFIED);
                        if (_etags)
                            response.setHeader(HttpHeader.ETAG.asString(),content.getETagValue());
                        response.flushBuffer();
                        return false;
                    }

                    long ifmsl=request.getDateHeader(HttpHeader.IF_MODIFIED_SINCE.asString());
                    if (ifmsl!=-1 && content.getResource().lastModified()/1000 <= ifmsl/1000)
                    { 
                        response.setStatus(HttpServletResponse.SC_NOT_MODIFIED);
                        if (_etags)
                            response.setHeader(HttpHeader.ETAG.asString(),content.getETagValue());
                        response.flushBuffer();
                        return false;
                    }
                }

                // Parse the if[un]modified dates and compare to resource
                if (ifums!=-1 && content.getResource().lastModified()/1000 > ifums/1000)
                {
                    response.sendError(HttpServletResponse.SC_PRECONDITION_FAILED);
                    return false;
                }

            }
        }
        catch(IllegalArgumentException iae)
        {
            if(!response.isCommitted())
                response.sendError(400, iae.getMessage());
            throw iae;
        }
        return true;
    }


    /* ------------------------------------------------------------------- */
    protected void sendDirectory(HttpServletRequest request,
            HttpServletResponse response,
            Resource resource,
            String pathInContext)
    throws IOException
    {
        if (!_dirAllowed)
        {
            response.sendError(HttpServletResponse.SC_FORBIDDEN);
            return;
        }

        byte[] data=null;
        String base = URIUtil.addPaths(request.getRequestURI(),URIUtil.SLASH);

        //If the DefaultServlet has a resource base set, use it
        if (_resourceBase != null)
        {
            // handle ResourceCollection
            if (_resourceBase instanceof ResourceCollection)
                resource=_resourceBase.addPath(pathInContext);
        }
        //Otherwise, try using the resource base of its enclosing context handler
        else if (_contextHandler.getBaseResource() instanceof ResourceCollection)
            resource=_contextHandler.getBaseResource().addPath(pathInContext);

        String dir = resource.getListHTML(base,pathInContext.length()>1);
        if (dir==null)
        {
            response.sendError(HttpServletResponse.SC_FORBIDDEN,
            "No directory");
            return;
        }

        data=dir.getBytes("utf-8");
        response.setContentType("text/html;charset=utf-8");
        response.setContentLength(data.length);
        response.getOutputStream().write(data);
    }

    /* ------------------------------------------------------------ */
    protected boolean sendData(HttpServletRequest request,
            HttpServletResponse response,
            boolean include,
            final HttpContent content,
            Enumeration<String> reqRanges)
    throws IOException
    {
        final long content_length = content.getContentLengthValue();
        
        // Get the output stream (or writer)
        OutputStream out =null;
        boolean written;
        try
        {
            out = response.getOutputStream();

            // has something already written to the response?
            written = out instanceof HttpOutput
                ? ((HttpOutput)out).isWritten()
                : true;
        }
        catch(IllegalStateException e)
        {
            out = new WriterOutputStream(response.getWriter());
            written=true; // there may be data in writer buffer, so assume written
        }
        
        if (LOG.isDebugEnabled())
            LOG.debug(String.format("sendData content=%s out=%s async=%b",content,out,request.isAsyncSupported()));

        if ( reqRanges == null || !reqRanges.hasMoreElements() || content_length<0)
        {
            //  if there were no ranges, send entire entity
            if (include)
            {
                // write without headers
                content.getResource().writeTo(out,0,content_length);
            }
            // else if we can't do a bypass write because of wrapping
            else if (written || !(out instanceof HttpOutput))
            {
                // write normally
                putHeaders(response,content,written?-1:0);
                ByteBuffer buffer = content.getIndirectBuffer();
                if (buffer!=null)
                    BufferUtil.writeTo(buffer,out);
                else
                    content.getResource().writeTo(out,0,content_length);
            }
            // else do a bypass write
            else
            {
                // write the headers
                putHeaders(response,content,0);

                // write the content asynchronously if supported
                if (request.isAsyncSupported())
                {
                    final AsyncContext context = request.startAsync();
                    context.setTimeout(0);

                    ((HttpOutput)out).sendContent(content,new Callback()
                    {
                        @Override
                        public void succeeded()
                        {   
                            context.complete();
                            content.release();
                        }

                        @Override
                        public void failed(Throwable x)
                        {
                            if (x instanceof IOException)
                                LOG.debug(x);
                            else
                                LOG.warn(x);
                            context.complete();
                            content.release();
                        }
                        
                        @Override
                        public String toString() 
                        {
                            return String.format("DefaultServlet@%x$CB", DefaultServlet.this.hashCode());
                        }
                    });
                    return false;
                }
                // otherwise write content blocking
                ((HttpOutput)out).sendContent(content);
            }
        }
        else
        {
            // Parse the satisfiable ranges
            List<InclusiveByteRange> ranges =InclusiveByteRange.satisfiableRanges(reqRanges,content_length);

            //  if there are no satisfiable ranges, send 416 response
            if (ranges==null || ranges.size()==0)
            {
                putHeaders(response,content,0);
                response.setStatus(HttpServletResponse.SC_REQUESTED_RANGE_NOT_SATISFIABLE);
                response.setHeader(HttpHeader.CONTENT_RANGE.asString(),
                        InclusiveByteRange.to416HeaderRangeString(content_length));
                content.getResource().writeTo(out,0,content_length);
                return true;
            }

            //  if there is only a single valid range (must be satisfiable
            //  since were here now), send that range with a 216 response
            if ( ranges.size()== 1)
            {
                InclusiveByteRange singleSatisfiableRange = ranges.get(0);
                long singleLength = singleSatisfiableRange.getSize(content_length);
                putHeaders(response,content,singleLength);
                response.setStatus(HttpServletResponse.SC_PARTIAL_CONTENT);
                if (!response.containsHeader(HttpHeader.DATE.asString()))
                    response.addDateHeader(HttpHeader.DATE.asString(),System.currentTimeMillis());
                response.setHeader(HttpHeader.CONTENT_RANGE.asString(),
                        singleSatisfiableRange.toHeaderRangeString(content_length));
                content.getResource().writeTo(out,singleSatisfiableRange.getFirst(content_length),singleLength);
                return true;
            }

            //  multiple non-overlapping valid ranges cause a multipart
            //  216 response which does not require an overall
            //  content-length header
            //
            putHeaders(response,content,-1);
            String mimetype=(content==null?null:content.getContentTypeValue());
            if (mimetype==null)
                LOG.warn("Unknown mimetype for "+request.getRequestURI());
            MultiPartOutputStream multi = new MultiPartOutputStream(out);
            response.setStatus(HttpServletResponse.SC_PARTIAL_CONTENT);
            if (!response.containsHeader(HttpHeader.DATE.asString()))
                response.addDateHeader(HttpHeader.DATE.asString(),System.currentTimeMillis());

            // If the request has a "Request-Range" header then we need to
            // send an old style multipart/x-byteranges Content-Type. This
            // keeps Netscape and acrobat happy. This is what Apache does.
            String ctp;
            if (request.getHeader(HttpHeader.REQUEST_RANGE.asString())!=null)
                ctp = "multipart/x-byteranges; boundary=";
            else
                ctp = "multipart/byteranges; boundary=";
            response.setContentType(ctp+multi.getBoundary());

            InputStream in=content.getResource().getInputStream();
            long pos=0;

            // calculate the content-length
            int length=0;
            String[] header = new String[ranges.size()];
            for (int i=0;i<ranges.size();i++)
            {
                InclusiveByteRange ibr = ranges.get(i);
                header[i]=ibr.toHeaderRangeString(content_length);
                length+=
                    ((i>0)?2:0)+
                    2+multi.getBoundary().length()+2+
                    (mimetype==null?0:HttpHeader.CONTENT_TYPE.asString().length()+2+mimetype.length())+2+
                    HttpHeader.CONTENT_RANGE.asString().length()+2+header[i].length()+2+
                    2+
                    (ibr.getLast(content_length)-ibr.getFirst(content_length))+1;
            }
            length+=2+2+multi.getBoundary().length()+2+2;
            response.setContentLength(length);

            for (int i=0;i<ranges.size();i++)
            {
                InclusiveByteRange ibr =  ranges.get(i);
                multi.startPart(mimetype,new String[]{HttpHeader.CONTENT_RANGE+": "+header[i]});

                long start=ibr.getFirst(content_length);
                long size=ibr.getSize(content_length);
                if (in!=null)
                {
                    // Handle non cached resource
                    if (start<pos)
                    {
                        in.close();
                        in=content.getResource().getInputStream();
                        pos=0;
                    }
                    if (pos<start)
                    {
                        in.skip(start-pos);
                        pos=start;
                    }
                    
                    IO.copy(in,multi,size);
                    pos+=size;
                }
                else
                    // Handle cached resource
                    content.getResource().writeTo(multi,start,size);
            }
            if (in!=null)
                in.close();
            multi.close();
        }
        return true;
    }

    /* ------------------------------------------------------------ */
    protected void putHeaders(HttpServletResponse response,HttpContent content, long contentLength)
    {
        if (response instanceof Response)
        {
            Response r = (Response)response;
            r.putHeaders(content,contentLength,_etags);
            HttpFields f = r.getHttpFields();
            if (_acceptRanges)
                f.put(ACCEPT_RANGES);

            if (_cacheControl!=null)
                f.put(_cacheControl);
        }
        else
        {
            Response.putHeaders(response,content,contentLength,_etags);
            if (_acceptRanges)
                response.setHeader(ACCEPT_RANGES.getName(),ACCEPT_RANGES.getValue());

            if (_cacheControl!=null)
                response.setHeader(_cacheControl.getName(),_cacheControl.getValue());
        }
    }
>>>>>>> c7688287

    /* ------------------------------------------------------------ */
    /*
     * @see javax.servlet.Servlet#destroy()
     */
    @Override
    public void destroy()
    {
        if (_cache!=null)
            _cache.flushCache();
        super.destroy();
    }

}<|MERGE_RESOLUTION|>--- conflicted
+++ resolved
@@ -31,34 +31,15 @@
 import javax.servlet.http.HttpServletRequest;
 import javax.servlet.http.HttpServletResponse;
 
-<<<<<<< HEAD
-=======
-import org.eclipse.jetty.http.DateParser;
->>>>>>> c7688287
 import org.eclipse.jetty.http.HttpContent;
 import org.eclipse.jetty.http.HttpHeader;
 import org.eclipse.jetty.http.MimeTypes;
 import org.eclipse.jetty.http.PreEncodedHttpField;
-<<<<<<< HEAD
 import org.eclipse.jetty.http.pathmap.MappedResource;
-=======
-import org.eclipse.jetty.http.QuotedCSV;
-import org.eclipse.jetty.io.WriterOutputStream;
-import org.eclipse.jetty.server.HttpOutput;
-import org.eclipse.jetty.server.InclusiveByteRange;
-import org.eclipse.jetty.server.Request;
->>>>>>> c7688287
 import org.eclipse.jetty.server.ResourceCache;
 import org.eclipse.jetty.server.ResourceContentFactory;
 import org.eclipse.jetty.server.ResourceService;
 import org.eclipse.jetty.server.handler.ContextHandler;
-<<<<<<< HEAD
-=======
-import org.eclipse.jetty.util.BufferUtil;
-import org.eclipse.jetty.util.Callback;
-import org.eclipse.jetty.util.IO;
-import org.eclipse.jetty.util.MultiPartOutputStream;
->>>>>>> c7688287
 import org.eclipse.jetty.util.URIUtil;
 import org.eclipse.jetty.util.log.Log;
 import org.eclipse.jetty.util.log.Logger;
@@ -481,467 +462,6 @@
         resp.setHeader("Allow", "GET,HEAD,POST,OPTIONS");
     }
 
-<<<<<<< HEAD
-=======
-    /* ------------------------------------------------------------ */
-    /**
-     * Finds a matching welcome file for the supplied {@link Resource}. This will be the first entry in the list of
-     * configured {@link #_welcomes welcome files} that existing within the directory referenced by the <code>Resource</code>.
-     * If the resource is not a directory, or no matching file is found, then it may look for a valid servlet mapping.
-     * If there is none, then <code>null</code> is returned.
-     * The list of welcome files is read from the {@link ContextHandler} for this servlet, or
-     * <code>"index.jsp" , "index.html"</code> if that is <code>null</code>.
-     * @param resource
-     * @return The path of the matching welcome file in context or null.
-     * @throws IOException
-     * @throws MalformedURLException
-     */
-    private String getWelcomeFile(String pathInContext) throws MalformedURLException, IOException
-    {
-        if (_welcomes==null)
-            return null;
-
-        String welcome_servlet=null;
-        for (int i=0;i<_welcomes.length;i++)
-        {
-            String welcome_in_context=URIUtil.addPaths(pathInContext,_welcomes[i]);
-            Resource welcome=getResource(welcome_in_context);
-            if (welcome!=null && welcome.exists())
-                return _welcomes[i];
-
-            if ((_welcomeServlets || _welcomeExactServlets) && welcome_servlet==null)
-            {
-                MappedEntry<?> entry=_servletHandler.getHolderEntry(welcome_in_context);
-                if (entry!=null && entry.getValue()!=_defaultHolder &&
-                        (_welcomeServlets || (_welcomeExactServlets && entry.getKey().equals(welcome_in_context))))
-                    welcome_servlet=welcome_in_context;
-
-            }
-        }
-        return welcome_servlet;
-    }
-
-    /* ------------------------------------------------------------ */
-    /* Check modification date headers.
-     */
-    protected boolean passConditionalHeaders(HttpServletRequest request,HttpServletResponse response, HttpContent content)
-    throws IOException
-    {
-        try
-        {
-            String ifm=null;
-            String ifnm=null;
-            String ifms=null;
-            long ifums=-1;
-            
-            if (request instanceof Request)
-            {
-                // Find multiple fields by iteration as an optimization 
-                HttpFields fields = ((Request)request).getHttpFields();
-                for (int i=fields.size();i-->0;)
-                {
-                    HttpField field=fields.getField(i);
-                    if (field.getHeader() != null)
-                    {
-                        switch (field.getHeader())
-                        {
-                            case IF_MATCH:
-                                ifm=field.getValue();
-                                break;
-                            case IF_NONE_MATCH:
-                                ifnm=field.getValue();
-                                break;
-                            case IF_MODIFIED_SINCE:
-                                ifms=field.getValue();
-                                break;
-                            case IF_UNMODIFIED_SINCE:
-                                ifums=DateParser.parseDate(field.getValue());
-                                break;
-                            default:
-                        }
-                    }
-                }
-            }
-            else
-            {
-                ifm=request.getHeader(HttpHeader.IF_MATCH.asString());
-                ifnm=request.getHeader(HttpHeader.IF_NONE_MATCH.asString());
-                ifms=request.getHeader(HttpHeader.IF_MODIFIED_SINCE.asString());
-                ifums=request.getDateHeader(HttpHeader.IF_UNMODIFIED_SINCE.asString());
-            }
-            
-            if (!HttpMethod.HEAD.is(request.getMethod()))
-            {
-                if (_etags)
-                {
-                    String etag=content.getETagValue();
-                    if (ifm!=null)
-                    {
-                        boolean match=false;
-                        if (etag!=null)
-                        {
-                            QuotedCSV quoted = new QuotedCSV(true,ifm);
-                            for (String tag : quoted)
-                            {
-                                if (etag.equals(tag) || tag.endsWith(ETAG_GZIP_QUOTE) && etag.equals(removeGzipFromETag(tag)))
-                                {
-                                    match=true;
-                                    break;
-                                }
-                            }
-                        }
-
-                        if (!match)
-                        {
-                            response.setStatus(HttpServletResponse.SC_PRECONDITION_FAILED);
-                            return false;
-                        }
-                    }
-                    
-                    if (ifnm!=null && etag!=null)
-                    {
-                        // Handle special case of exact match OR gzip exact match
-                        if (etag.equals(ifnm) || ifnm.endsWith(ETAG_GZIP_QUOTE) && ifnm.indexOf(',')<0 && etag.equals(removeGzipFromETag(etag)))
-                        {
-                            response.setStatus(HttpServletResponse.SC_NOT_MODIFIED);
-                            response.setHeader(HttpHeader.ETAG.asString(),ifnm);
-                            return false;
-                        }
-                        
-                        // Handle list of tags
-                        QuotedCSV quoted = new QuotedCSV(true,ifnm);
-                        for (String tag : quoted)
-                        {
-                            if (etag.equals(tag) || tag.endsWith(ETAG_GZIP_QUOTE) && etag.equals(removeGzipFromETag(tag))) 
-                            {
-                                response.setStatus(HttpServletResponse.SC_NOT_MODIFIED);
-                                response.setHeader(HttpHeader.ETAG.asString(),tag);
-                                return false;
-                            }
-                        }
-                        
-                        // If etag requires content to be served, then do not check if-modified-since
-                        return true;
-                    }
-                }
-                
-                // Handle if modified since
-                if (ifms!=null)
-                {
-                    //Get jetty's Response impl
-                    String mdlm=content.getLastModifiedValue();
-                    if (mdlm!=null && ifms.equals(mdlm))
-                    {
-                        response.setStatus(HttpServletResponse.SC_NOT_MODIFIED);
-                        if (_etags)
-                            response.setHeader(HttpHeader.ETAG.asString(),content.getETagValue());
-                        response.flushBuffer();
-                        return false;
-                    }
-
-                    long ifmsl=request.getDateHeader(HttpHeader.IF_MODIFIED_SINCE.asString());
-                    if (ifmsl!=-1 && content.getResource().lastModified()/1000 <= ifmsl/1000)
-                    { 
-                        response.setStatus(HttpServletResponse.SC_NOT_MODIFIED);
-                        if (_etags)
-                            response.setHeader(HttpHeader.ETAG.asString(),content.getETagValue());
-                        response.flushBuffer();
-                        return false;
-                    }
-                }
-
-                // Parse the if[un]modified dates and compare to resource
-                if (ifums!=-1 && content.getResource().lastModified()/1000 > ifums/1000)
-                {
-                    response.sendError(HttpServletResponse.SC_PRECONDITION_FAILED);
-                    return false;
-                }
-
-            }
-        }
-        catch(IllegalArgumentException iae)
-        {
-            if(!response.isCommitted())
-                response.sendError(400, iae.getMessage());
-            throw iae;
-        }
-        return true;
-    }
-
-
-    /* ------------------------------------------------------------------- */
-    protected void sendDirectory(HttpServletRequest request,
-            HttpServletResponse response,
-            Resource resource,
-            String pathInContext)
-    throws IOException
-    {
-        if (!_dirAllowed)
-        {
-            response.sendError(HttpServletResponse.SC_FORBIDDEN);
-            return;
-        }
-
-        byte[] data=null;
-        String base = URIUtil.addPaths(request.getRequestURI(),URIUtil.SLASH);
-
-        //If the DefaultServlet has a resource base set, use it
-        if (_resourceBase != null)
-        {
-            // handle ResourceCollection
-            if (_resourceBase instanceof ResourceCollection)
-                resource=_resourceBase.addPath(pathInContext);
-        }
-        //Otherwise, try using the resource base of its enclosing context handler
-        else if (_contextHandler.getBaseResource() instanceof ResourceCollection)
-            resource=_contextHandler.getBaseResource().addPath(pathInContext);
-
-        String dir = resource.getListHTML(base,pathInContext.length()>1);
-        if (dir==null)
-        {
-            response.sendError(HttpServletResponse.SC_FORBIDDEN,
-            "No directory");
-            return;
-        }
-
-        data=dir.getBytes("utf-8");
-        response.setContentType("text/html;charset=utf-8");
-        response.setContentLength(data.length);
-        response.getOutputStream().write(data);
-    }
-
-    /* ------------------------------------------------------------ */
-    protected boolean sendData(HttpServletRequest request,
-            HttpServletResponse response,
-            boolean include,
-            final HttpContent content,
-            Enumeration<String> reqRanges)
-    throws IOException
-    {
-        final long content_length = content.getContentLengthValue();
-        
-        // Get the output stream (or writer)
-        OutputStream out =null;
-        boolean written;
-        try
-        {
-            out = response.getOutputStream();
-
-            // has something already written to the response?
-            written = out instanceof HttpOutput
-                ? ((HttpOutput)out).isWritten()
-                : true;
-        }
-        catch(IllegalStateException e)
-        {
-            out = new WriterOutputStream(response.getWriter());
-            written=true; // there may be data in writer buffer, so assume written
-        }
-        
-        if (LOG.isDebugEnabled())
-            LOG.debug(String.format("sendData content=%s out=%s async=%b",content,out,request.isAsyncSupported()));
-
-        if ( reqRanges == null || !reqRanges.hasMoreElements() || content_length<0)
-        {
-            //  if there were no ranges, send entire entity
-            if (include)
-            {
-                // write without headers
-                content.getResource().writeTo(out,0,content_length);
-            }
-            // else if we can't do a bypass write because of wrapping
-            else if (written || !(out instanceof HttpOutput))
-            {
-                // write normally
-                putHeaders(response,content,written?-1:0);
-                ByteBuffer buffer = content.getIndirectBuffer();
-                if (buffer!=null)
-                    BufferUtil.writeTo(buffer,out);
-                else
-                    content.getResource().writeTo(out,0,content_length);
-            }
-            // else do a bypass write
-            else
-            {
-                // write the headers
-                putHeaders(response,content,0);
-
-                // write the content asynchronously if supported
-                if (request.isAsyncSupported())
-                {
-                    final AsyncContext context = request.startAsync();
-                    context.setTimeout(0);
-
-                    ((HttpOutput)out).sendContent(content,new Callback()
-                    {
-                        @Override
-                        public void succeeded()
-                        {   
-                            context.complete();
-                            content.release();
-                        }
-
-                        @Override
-                        public void failed(Throwable x)
-                        {
-                            if (x instanceof IOException)
-                                LOG.debug(x);
-                            else
-                                LOG.warn(x);
-                            context.complete();
-                            content.release();
-                        }
-                        
-                        @Override
-                        public String toString() 
-                        {
-                            return String.format("DefaultServlet@%x$CB", DefaultServlet.this.hashCode());
-                        }
-                    });
-                    return false;
-                }
-                // otherwise write content blocking
-                ((HttpOutput)out).sendContent(content);
-            }
-        }
-        else
-        {
-            // Parse the satisfiable ranges
-            List<InclusiveByteRange> ranges =InclusiveByteRange.satisfiableRanges(reqRanges,content_length);
-
-            //  if there are no satisfiable ranges, send 416 response
-            if (ranges==null || ranges.size()==0)
-            {
-                putHeaders(response,content,0);
-                response.setStatus(HttpServletResponse.SC_REQUESTED_RANGE_NOT_SATISFIABLE);
-                response.setHeader(HttpHeader.CONTENT_RANGE.asString(),
-                        InclusiveByteRange.to416HeaderRangeString(content_length));
-                content.getResource().writeTo(out,0,content_length);
-                return true;
-            }
-
-            //  if there is only a single valid range (must be satisfiable
-            //  since were here now), send that range with a 216 response
-            if ( ranges.size()== 1)
-            {
-                InclusiveByteRange singleSatisfiableRange = ranges.get(0);
-                long singleLength = singleSatisfiableRange.getSize(content_length);
-                putHeaders(response,content,singleLength);
-                response.setStatus(HttpServletResponse.SC_PARTIAL_CONTENT);
-                if (!response.containsHeader(HttpHeader.DATE.asString()))
-                    response.addDateHeader(HttpHeader.DATE.asString(),System.currentTimeMillis());
-                response.setHeader(HttpHeader.CONTENT_RANGE.asString(),
-                        singleSatisfiableRange.toHeaderRangeString(content_length));
-                content.getResource().writeTo(out,singleSatisfiableRange.getFirst(content_length),singleLength);
-                return true;
-            }
-
-            //  multiple non-overlapping valid ranges cause a multipart
-            //  216 response which does not require an overall
-            //  content-length header
-            //
-            putHeaders(response,content,-1);
-            String mimetype=(content==null?null:content.getContentTypeValue());
-            if (mimetype==null)
-                LOG.warn("Unknown mimetype for "+request.getRequestURI());
-            MultiPartOutputStream multi = new MultiPartOutputStream(out);
-            response.setStatus(HttpServletResponse.SC_PARTIAL_CONTENT);
-            if (!response.containsHeader(HttpHeader.DATE.asString()))
-                response.addDateHeader(HttpHeader.DATE.asString(),System.currentTimeMillis());
-
-            // If the request has a "Request-Range" header then we need to
-            // send an old style multipart/x-byteranges Content-Type. This
-            // keeps Netscape and acrobat happy. This is what Apache does.
-            String ctp;
-            if (request.getHeader(HttpHeader.REQUEST_RANGE.asString())!=null)
-                ctp = "multipart/x-byteranges; boundary=";
-            else
-                ctp = "multipart/byteranges; boundary=";
-            response.setContentType(ctp+multi.getBoundary());
-
-            InputStream in=content.getResource().getInputStream();
-            long pos=0;
-
-            // calculate the content-length
-            int length=0;
-            String[] header = new String[ranges.size()];
-            for (int i=0;i<ranges.size();i++)
-            {
-                InclusiveByteRange ibr = ranges.get(i);
-                header[i]=ibr.toHeaderRangeString(content_length);
-                length+=
-                    ((i>0)?2:0)+
-                    2+multi.getBoundary().length()+2+
-                    (mimetype==null?0:HttpHeader.CONTENT_TYPE.asString().length()+2+mimetype.length())+2+
-                    HttpHeader.CONTENT_RANGE.asString().length()+2+header[i].length()+2+
-                    2+
-                    (ibr.getLast(content_length)-ibr.getFirst(content_length))+1;
-            }
-            length+=2+2+multi.getBoundary().length()+2+2;
-            response.setContentLength(length);
-
-            for (int i=0;i<ranges.size();i++)
-            {
-                InclusiveByteRange ibr =  ranges.get(i);
-                multi.startPart(mimetype,new String[]{HttpHeader.CONTENT_RANGE+": "+header[i]});
-
-                long start=ibr.getFirst(content_length);
-                long size=ibr.getSize(content_length);
-                if (in!=null)
-                {
-                    // Handle non cached resource
-                    if (start<pos)
-                    {
-                        in.close();
-                        in=content.getResource().getInputStream();
-                        pos=0;
-                    }
-                    if (pos<start)
-                    {
-                        in.skip(start-pos);
-                        pos=start;
-                    }
-                    
-                    IO.copy(in,multi,size);
-                    pos+=size;
-                }
-                else
-                    // Handle cached resource
-                    content.getResource().writeTo(multi,start,size);
-            }
-            if (in!=null)
-                in.close();
-            multi.close();
-        }
-        return true;
-    }
-
-    /* ------------------------------------------------------------ */
-    protected void putHeaders(HttpServletResponse response,HttpContent content, long contentLength)
-    {
-        if (response instanceof Response)
-        {
-            Response r = (Response)response;
-            r.putHeaders(content,contentLength,_etags);
-            HttpFields f = r.getHttpFields();
-            if (_acceptRanges)
-                f.put(ACCEPT_RANGES);
-
-            if (_cacheControl!=null)
-                f.put(_cacheControl);
-        }
-        else
-        {
-            Response.putHeaders(response,content,contentLength,_etags);
-            if (_acceptRanges)
-                response.setHeader(ACCEPT_RANGES.getName(),ACCEPT_RANGES.getValue());
-
-            if (_cacheControl!=null)
-                response.setHeader(_cacheControl.getName(),_cacheControl.getValue());
-        }
-    }
->>>>>>> c7688287
-
     /* ------------------------------------------------------------ */
     /*
      * @see javax.servlet.Servlet#destroy()
