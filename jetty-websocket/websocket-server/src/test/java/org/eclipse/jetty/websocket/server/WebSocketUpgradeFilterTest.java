--- conflicted
+++ resolved
@@ -17,6 +17,10 @@
 //
 
 package org.eclipse.jetty.websocket.server;
+
+import static org.hamcrest.Matchers.containsString;
+import static org.hamcrest.Matchers.notNullValue;
+import static org.junit.Assert.assertThat;
 
 import java.io.File;
 import java.net.URI;
@@ -43,10 +47,6 @@
 import org.junit.runner.RunWith;
 import org.junit.runners.Parameterized;
 
-import static org.hamcrest.Matchers.containsString;
-import static org.hamcrest.Matchers.notNullValue;
-import static org.junit.Assert.assertThat;
-
 @RunWith(Parameterized.class)
 public class WebSocketUpgradeFilterTest
 {
@@ -196,8 +196,7 @@
         
         cases.add(new Object[]{"wsuf/WebAppContext/web.xml/ServletContextListener", (ServerProvider) () ->
         {
-<<<<<<< HEAD
-            File testDir = MavenTestingUtils.getTargetTestingDir("WSUF-webxml");
+            File testDir = getNewTestDir();
             
             WSServer server15 = new WSServer(testDir, "/");
 
@@ -210,25 +209,6 @@
             server15.deployWebapp(webapp);
             
             return server15.getServer();
-=======
-            @Override
-            public Server newServer() throws Exception
-            {
-                File testDir = getNewTestDir();
-                
-                WSServer server = new WSServer(testDir, "/");
-    
-                server.copyWebInf("wsuf-config-via-listener.xml");
-                server.copyClass(InfoSocket.class);
-                server.copyClass(InfoContextAttributeListener.class);
-                server.start();
-                
-                WebAppContext webapp = server.createWebAppContext();
-                server.deployWebapp(webapp);
-                
-                return server.getServer();
-            }
->>>>>>> 298de714
         }});
     
         // WSUF from web.xml, SCI active, apply app-ws configuration via ServletContextListener with WEB-INF/lib/jetty-http.jar
@@ -262,8 +242,7 @@
     
         cases.add(new Object[]{"wsuf/WebAppContext/web.xml/Servlet.init", (ServerProvider) () ->
         {
-<<<<<<< HEAD
-            File testDir = MavenTestingUtils.getTargetTestingDir("WSUF-webxml");
+            File testDir = getNewTestDir();
         
             WSServer server16 = new WSServer(testDir, "/");
 
@@ -276,33 +255,13 @@
             server16.deployWebapp(webapp);
         
             return server16.getServer();
-=======
-            @Override
-            public Server newServer() throws Exception
-            {
-                File testDir = getNewTestDir();
-            
-                WSServer server = new WSServer(testDir, "/");
-    
-                server.copyWebInf("wsuf-config-via-servlet-init.xml");
-                server.copyClass(InfoSocket.class);
-                server.copyClass(InfoServlet.class);
-                server.start();
-            
-                WebAppContext webapp = server.createWebAppContext();
-                server.deployWebapp(webapp);
-            
-                return server.getServer();
-            }
->>>>>>> 298de714
         }});
         
         // xml based, wsuf, on alternate url-pattern and config attribute location
 
         cases.add(new Object[]{"wsuf/WebAppContext/web.xml/ServletContextListener/alt-config", (ServerProvider) () ->
         {
-<<<<<<< HEAD
-            File testDir = MavenTestingUtils.getTargetTestingDir("WSUF-webxml");
+            File testDir = getNewTestDir();
         
             WSServer server17 = new WSServer(testDir, "/");
 
@@ -315,25 +274,6 @@
             server17.deployWebapp(webapp);
         
             return server17.getServer();
-=======
-            @Override
-            public Server newServer() throws Exception
-            {
-                File testDir = getNewTestDir();
-            
-                WSServer server = new WSServer(testDir, "/");
-    
-                server.copyWebInf("wsuf-alt-config-via-listener.xml");
-                server.copyClass(InfoSocket.class);
-                server.copyClass(InfoContextAltAttributeListener.class);
-                server.start();
-            
-                WebAppContext webapp = server.createWebAppContext();
-                server.deployWebapp(webapp);
-            
-                return server.getServer();
-            }
->>>>>>> 298de714
         }});
         
         return cases;
