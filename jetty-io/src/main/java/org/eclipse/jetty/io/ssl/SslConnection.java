--- conflicted
+++ resolved
@@ -665,7 +665,7 @@
             {
                 // Some internal error in SSLEngine
                 LOG.debug(e);
-                getEndPoint().close();
+                close();
                 throw new EofException(e);
             }
             catch (Exception e)
@@ -750,17 +750,9 @@
                     {
                         BufferUtil.flipToFlush(_encryptedOutput, pos);
                     }
-<<<<<<< HEAD
                     if (LOG.isDebugEnabled())
                         LOG.debug("{} wrap {}", SslConnection.this, wrapResult.toString().replace('\n',' '));
 
-=======
-
-                    if (DEBUG)
-                        LOG.debug("{} wrap {}", SslConnection.this, wrapResult);
-                    if (wrapResult.bytesConsumed()>0)
-                        consumed+=wrapResult.bytesConsumed();
->>>>>>> d36e5864
                     Status wrapResultStatus = wrapResult.getStatus();
 
                     boolean allConsumed=true;
