<project xmlns="http://maven.apache.org/POM/4.0.0" xmlns:xsi="http://www.w3.org/2001/XMLSchema-instance" xsi:schemaLocation="http://maven.apache.org/POM/4.0.0 http://maven.apache.org/maven-v4_0_0.xsd">
  <parent>
    <groupId>org.eclipse.jetty</groupId>
    <artifactId>jetty-project</artifactId>
    <version>9.3.14-SNAPSHOT</version>
  </parent>
  <modelVersion>4.0.0</modelVersion>
  <artifactId>jetty-spring</artifactId>
  <name>Example :: Jetty Spring</name>

  <properties>
    <spring-version>3.2.8.RELEASE</spring-version>
    <dependencies>target/dependencies</dependencies>
    <bundle-symbolic-name>${project.groupId}.spring</bundle-symbolic-name>
  </properties>

  <build>
    <defaultGoal>install</defaultGoal>
    <plugins>
<<<<<<< HEAD
=======
      <plugin>
        <groupId>org.apache.maven.plugins</groupId>
        <artifactId>maven-assembly-plugin</artifactId>
        <executions>
          <execution>
            <phase>package</phase>
            <goals>
              <goal>single</goal>
            </goals>
            <configuration>
              <descriptorRefs>
                <descriptorRef>config</descriptorRef>
              </descriptorRefs>
            </configuration>
          </execution>
        </executions>
      </plugin>
      <plugin>
        <groupId>org.jacoco</groupId>
        <artifactId>jacoco-maven-plugin</artifactId>
        <configuration>
          <skip>true</skip>
        </configuration>
      </plugin>
>>>>>>> 3bfc9148
    </plugins>
  </build>
  <dependencies>
    <dependency>
      <groupId>org.eclipse.jetty</groupId>
      <artifactId>jetty-xml</artifactId>
      <version>${project.version}</version>
    </dependency>
    <dependency>
      <groupId>org.eclipse.jetty</groupId>
      <artifactId>jetty-util</artifactId>
      <version>${project.version}</version>
    </dependency>
    <dependency>
      <groupId>org.springframework</groupId>
      <artifactId>spring-beans</artifactId>
      <version>${spring-version}</version>
    </dependency>
    <dependency>
      <groupId>org.eclipse.jetty</groupId>
      <artifactId>jetty-server</artifactId>
      <version>${project.version}</version>
      <scope>test</scope>
    </dependency>
    <dependency>
      <groupId>org.eclipse.jetty.toolchain</groupId>
      <artifactId>jetty-test-helper</artifactId>
      <scope>test</scope>
    </dependency>
  </dependencies>
</project><|MERGE_RESOLUTION|>--- conflicted
+++ resolved
@@ -17,25 +17,6 @@
   <build>
     <defaultGoal>install</defaultGoal>
     <plugins>
-<<<<<<< HEAD
-=======
-      <plugin>
-        <groupId>org.apache.maven.plugins</groupId>
-        <artifactId>maven-assembly-plugin</artifactId>
-        <executions>
-          <execution>
-            <phase>package</phase>
-            <goals>
-              <goal>single</goal>
-            </goals>
-            <configuration>
-              <descriptorRefs>
-                <descriptorRef>config</descriptorRef>
-              </descriptorRefs>
-            </configuration>
-          </execution>
-        </executions>
-      </plugin>
       <plugin>
         <groupId>org.jacoco</groupId>
         <artifactId>jacoco-maven-plugin</artifactId>
@@ -43,7 +24,6 @@
           <skip>true</skip>
         </configuration>
       </plugin>
->>>>>>> 3bfc9148
     </plugins>
   </build>
   <dependencies>
